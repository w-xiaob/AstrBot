--- conflicted
+++ resolved
@@ -73,18 +73,15 @@
         if not self.ctx.astrbot_config["provider_settings"]["enable"]:
             logger.debug("未启用 LLM 能力，跳过处理。")
             return
-<<<<<<< HEAD
+
 
         # 检查会话级别的LLM启停状态
         if not SessionServiceManager.should_process_llm_request(event):
             logger.debug(f"会话 {event.unified_msg_origin} 禁用了 LLM，跳过处理。")
             return
 
-        umo = event.unified_msg_origin
-        provider = self.ctx.plugin_manager.context.get_using_provider(umo=umo)
-=======
+
         provider = self._select_provider(event)
->>>>>>> 71290f09
         if provider is None:
             return
 
